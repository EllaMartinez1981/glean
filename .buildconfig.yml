--- conflicted
+++ resolved
@@ -1,8 +1,4 @@
-<<<<<<< HEAD
-libraryVersion: 39.0.4
-=======
 libraryVersion: 39.1.0
->>>>>>> 88e21587
 groupId: org.mozilla.telemetry
 projects:
   glean:
