--- conflicted
+++ resolved
@@ -1,8 +1,4 @@
-<<<<<<< HEAD
-libraryVersion: 52.4.3
-=======
 libraryVersion: 52.5.0
->>>>>>> 7cf52298
 groupId: org.mozilla.telemetry
 projects:
   glean:
