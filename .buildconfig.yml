<<<<<<< HEAD
libraryVersion: 33.1.2
=======
libraryVersion: 33.2.0
>>>>>>> 22202565
groupId: org.mozilla.telemetry
projects:
  glean:
    path: glean-core/android
    artifactId: glean
    publications:
      - name: glean
        type: aar
      - name: glean-forUnitTests
        type: jar
    description: 'The Glean SDK is a modern approach for a Telemetry library and is part of the Glean project.'
  glean-sample-app:
    path: samples/android/app
    artifactId: glean-sample-app
    description: 'An app demoing how to use the Glean library to collect and send telemetry data.'
    publications: []
  glean-gradle-plugin:
    path: gradle-plugin
    artifactId: glean-gradle-plugin
    publications:
      - name: glean-gradle-plugin
        type: jar
    description: 'A Gradle plugin to enable Glean SDK build-time support (metrics and pings API, docs, ...)'<|MERGE_RESOLUTION|>--- conflicted
+++ resolved
@@ -1,8 +1,4 @@
-<<<<<<< HEAD
-libraryVersion: 33.1.2
-=======
 libraryVersion: 33.2.0
->>>>>>> 22202565
 groupId: org.mozilla.telemetry
 projects:
   glean:
