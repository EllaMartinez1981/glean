--- conflicted
+++ resolved
@@ -345,11 +345,7 @@
 
 [[package]]
 name = "glean"
-<<<<<<< HEAD
-version = "51.8.2"
-=======
 version = "51.8.3"
->>>>>>> 18fc9a6f
 dependencies = [
  "chrono",
  "crossbeam-channel",
@@ -392,11 +388,7 @@
 
 [[package]]
 name = "glean-core"
-<<<<<<< HEAD
-version = "51.8.2"
-=======
 version = "51.8.3"
->>>>>>> 18fc9a6f
 dependencies = [
  "android_logger",
  "bincode",
