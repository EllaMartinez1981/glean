# Unreleased changes

<<<<<<< HEAD
[Full changelog](https://github.com/mozilla/glean/compare/v31.4.1...main)
=======
[Full changelog](https://github.com/mozilla/glean/compare/v31.5.0...main)

# v31.5.0 (2020-07-22)

[Full changelog](https://github.com/mozilla/glean/compare/v31.4.1...v31.5.0)

* General
  * Implement ping tagging (i.e. the `X-Source-Tags` header) ([#1074](https://github.com/mozilla/glean/pull/1074)). Note that this is not yet implemented for iOS.
  * String values that are too long now record `invalid_overflow` rather than `invalid_value` through the Glean error reporting mechanism. This affects the string, event and string list metrics.
  * `metrics.yaml` files now support a `data_sensitivity` field to all metrics for specifying the type of data collected in the field.
* Python
  * The Python unit tests no longer send telemetry to the production telemetry endpoint.
  * BUGFIX: If an `application_version` isn't provided to `Glean.initialize`, the `client_info.app_display_version` metric is set to `"Unknown"`, rather than resulting in invalid pings.
* Android
  * Allow defining which `Activity` to run next when using the `GleanDebugActivity`.
* iOS
  * BUGFIX: The memory unit is now correctly set on the `MemoryDistribution` metric type in Swift in generated metrics code.
* C#
  * Metrics can now be generated from the `metrics.yaml` files.
>>>>>>> 93e3cce1

# v31.4.1 (2020-07-20)

[Full changelog](https://github.com/mozilla/glean/compare/v31.4.0...v31.4.1)

* General
  * BUGFIX: fix `int32` to `ErrorType` mapping. The `InvalidOverflow` had a value mismatch between glean-core and the bindings. This would only be a problem in unit tests. ([#1063](https://github.com/mozilla/glean/pull/1063))
* Android
  * Enable propagating options to the main product Activity when using the `GleanDebugActivity`.
  * BUGFIX: Fix the metrics ping collection for startup pings such as `reason=upgrade` to occur in the same thread/task as Glean initialize. Otherwise, it gets collected after the application lifetime metrics are cleared such as experiments that should be in the ping. ([#1069](https://github.com/mozilla/glean/pull/1069))

# v31.4.0 (2020-07-16)

[Full changelog](https://github.com/mozilla/glean/compare/v31.3.0...v31.4.0)

* General
  * Enable debugging features through environment variables. ([#1058](https://github.com/mozilla/glean/pull/1058))

# v31.3.0 (2020-07-10)

[Full changelog](https://github.com/mozilla/glean/compare/v31.2.3...v31.3.0)

* General
    * Remove locale from baseline ping. ([1609968](https://bugzilla.mozilla.org/show_bug.cgi?id=1609968), [#1016](https://github.com/mozilla/glean/pull/1016))
    * Persist X-Debug-ID header on store ping. ([1605097](https://bugzilla.mozilla.org/show_bug.cgi?id=1605097), [#1042](https://github.com/mozilla/glean/pull/1042))
    * BUGFIX: raise an error if Glean is initialized with an empty string as the `application_id` ([#1043](https://github.com/mozilla/glean/pull/1043)).
* Python
    * BUGFIX: correctly set the `app_build` metric to the newly provided `application_build_id` initialization option ([#1031](https://github.com/mozilla/glean/pull/1031)).
    * The Python bindings now report networking errors in the `glean.upload.ping_upload_failure` metric (like all the other bindings) ([#1039](https://github.com/mozilla/glean/pull/1039)).
    * Python default upgraded to Python 3.8 ([#995](https://github.com/mozilla/glean/pull/995))
* iOS
    * BUGFIX: Make `LabeledMetric` subscript public, so consuming applications can actually access it ([#1027](https://github.com/mozilla/glean/pull/1027))

# v31.2.3 (2020-06-29)

[Full changelog](https://github.com/mozilla/glean/compare/v31.2.2...v31.2.3)

* General
    * Move debug view tag management to the Rust core. ([1640575](https://bugzilla.mozilla.org/show_bug.cgi?id=1640575), [#998](https://github.com/mozilla/glean/pull/998))
    * BUGFIX: Fix mismatch in `event`s keys and values by using `glean_parser` version 1.23.0.

# v31.2.2 (2020-06-26)

[Full changelog](https://github.com/mozilla/glean/compare/v31.2.1...v31.2.2)

* Android
    * BUGFIX: Compile dependencies with `NDEBUG` to avoid linking unavailable symbols.
      This fixes a crash due to a missing `stderr` symbol on older Android ([#1020](https://github.com/mozilla/glean/pull/1020))

# v31.2.1 (2020-06-25)

[Full changelog](https://github.com/mozilla/glean/compare/v31.2.0...v31.2.1)

* Python
    * BUGFIX: Core metrics are now present in every ping, even if submit is called before initialize has a chance to complete. ([#1012](https://github.com/mozilla/glean/pull/1012))

# v31.2.0 (2020-06-24)

[Full changelog](https://github.com/mozilla/glean/compare/v31.1.2...v31.2.0)

* General
    * Add rate limiting capabilities to the upload manager. ([1543612](https://bugzilla.mozilla.org/show_bug.cgi?id=1543612), [#974](https://github.com/mozilla/glean/pull/974))
* Android
    * BUGFIX: baseline pings with reason "dirty startup" are no longer sent if Glean did not full initialize in the previous run ([#996](https://github.com/mozilla/glean/pull/996)).
* Python
    * Support for Python 3.5 was dropped ([#987](https://github.com/mozilla/glean/pull/987)).
    * Python wheels are now shipped with Glean release builds, resulting in much smaller libraries ([#1002](https://github.com/mozilla/glean/pull/1002))
    * The Python bindings now use `locale.getdefaultlocale()` rather than `locale.getlocale()` to determine the locale ([#1004](https://github.com/mozilla/glean/pull/1004)).

# v31.1.2 (2020-06-23)

[Full changelog](https://github.com/mozilla/glean/compare/v31.1.1...v31.1.2)

* General
    * BUGFIX: Correctly format the date and time in the `Date` header ([#993](https://github.com/mozilla/glean/pull/993)).
* Python
    * BUGFIX: Additional time is taken at shutdown to make sure pings are sent and telemetry is recorded. ([1646173](https://bugzilla.mozilla.org/show_bug.cgi?id=1646173), [#983](https://github.com/mozilla/glean/pull/983))
    * BUGFIX: Glean will run on the main thread when running in a `multiprocessing` subprocess ([#986](https://github.com/mozilla/glean/pull/986)).

# v31.1.1 (2020-06-12)

[Full changelog](https://github.com/mozilla/glean/compare/v31.1.0...v31.1.1)

* Android
    * Dropping the version requirement for lifecycle extensions down again. Upping the required version caused problems in A-C.

# v31.1.0 (2020-06-11)

[Full changelog](https://github.com/mozilla/glean/compare/v31.0.2...v31.1.0)

* General:
    * The `regex` crate is no longer required, making the Glean binary smaller ([#949](https://github.com/mozilla/glean/pull/949))
    * Record upload failures into a new metric ([#967](https://github.com/mozilla/glean/pull/967))
    * Log FFI errors as actual errors ([#935](https://github.com/mozilla/glean/pull/935))
    * Limit the number of upload retries in all implementations ([#953](https://github.com/mozilla/glean/pull/953), [#968](https://github.com/mozilla/glean/pull/968))
* Python
    * Additional safety guarantees for applications that use Python `threading` ([#962](https://github.com/mozilla/glean/pull/962))

# v31.0.2 (2020-05-29)

[Full changelog](https://github.com/mozilla/glean/compare/v31.0.1...v31.0.2)

* Rust
    * Fix list of included files in published crates

# v31.0.1 (2020-05-29)

[Full changelog](https://github.com/mozilla/glean/compare/v31.0.0...v31.0.1)

* Rust
    * Relax version requirement for `flate2` for compatibility reasons

# v31.0.0 (2020-05-28)

[Full changelog](https://github.com/mozilla/glean/compare/v30.1.0...v31.0.0)

* General:
  * The version of `glean_parser` has been upgraded to v1.22.0
    * A maximum of 10 `extra_keys` is now enforced for event metric types.
    * **Breaking change**: (Swift only) Combine all metrics and pings into a single generated file Metrics.swift.
      * For Swift users this requires to change the list of output files for the `sdk_generator.sh` script.
        It now only needs to include the single file `Generated/Metrics.swift`.

* Python:
  * BUGFIX: `lifetime: application` metrics are no longer recorded as `lifetime: user`.
  * BUGFIX: glean-core is no longer crashing when calling `uuid.set` with invalid UUIDs.
  * Refactor the ping uploader to use the new upload mechanism and add gzip compression.
  * Most of the work in `Glean.initialize` happens on a worker thread and no longer blocks
    the main thread.
* Rust:
  * Expose `Datetime` types to Rust consumers.

# v30.1.0 (2020-05-22)

[Full changelog](https://github.com/mozilla/glean/compare/v30.0.0...v30.1.0)

* Android & iOS
  * Ping payloads are now compressed using gzip.
* iOS
  * `Glean.initialize` is now a no-op if called from an embedded extension. This means that Glean will only run in the base application process in order to prevent extensions from behaving like separate applications with different client ids from the base application. Applications are responsible for ensuring that extension metrics are only collected within the base application.
* Python
  * `lifetime: application` metrics are now cleared after the Glean-owned pings are sent,
    after the product starts.
  * Glean Python bindings now build in a native Windows environment.
  * BUGFIX: `MemoryDistributionMetric` now parses correctly in `metrics.yaml` files.
  * BUGFIX: Glean will no longer crash if run as part of another library's coverage testing.

# v30.0.0 (2020-05-13)

[Full changelog](https://github.com/mozilla/glean/compare/v29.1.0...v30.0.0)

* General:
  * We completely replaced how the upload mechanism works.
    glean-core (the Rust part) now controls all upload and coordinates the platform side with its own internals.
    All language bindings implement ping uploading around a common API and protocol.
    There is no change for users of Glean, the language bindings for Android and iOS have been adopted to the new mechanism already.
  * Expose `RecordedEvent` and `DistributionData` types to Rust consumers ([#876](https://github.com/mozilla/glean/pull/876))
  * Log crate version at initialize ([#873](https://github.com/mozilla/glean/pull/873))
* Android:
  * Refactor the ping uploader to use the new upload mechanism.
* iOS:
  * Refactor the ping uploader to use the new upload mechanism.

# v29.1.1 (2020-05-22)

[Full changelog](https://github.com/mozilla/glean/compare/v29.1.0...v29.1.1)

* Android
  * BUGFIX: Fix a race condition that leads to a `ConcurrentModificationException`. [Bug 1635865](https://bugzilla.mozilla.org/1635865)

# v29.1.0 (2020-05-11)

[Full changelog](https://github.com/mozilla/glean/compare/v29.0.0...v29.1.0)

* General:
  * The version of glean_parser has been upgraded to v1.20.4
    * BUGFIX: `yamllint` errors are now reported using the correct file name.
  * The minimum and maximum values of a timing distribution can now be controlled by the `time_unit` parameter. See [bug 1630997](https://bugzilla.mozilla.org/show_bug.cgi?id=1630997) for more details.

# v29.0.0 (2020-05-05)

[Full changelog](https://github.com/mozilla/glean/compare/v28.0.0...v29.0.0)

* General:
  * The version of glean_parser has been upgraded to v1.20.2 ([#827](https://github.com/mozilla/glean/pull/827)):
    * **Breaking change:** glinter errors found during code generation will now return an error code.
    * `glean_parser` now produces a linter warning when `user` lifetime metrics are set to expire. See [bug 1604854](https://bugzilla.mozilla.org/show_bug.cgi?id=1604854) for additional context.
* Android:
  * The `PingType.submit()` can now be called without a `null` by Java consumers ([#853](https://github.com/mozilla/glean/pull/853)).
* Python:
  * BUGFIX: Fixed a race condition in the `atexit` handler, that would have resulted in the message "No database found" ([#854](https://github.com/mozilla/glean/pull/854)).
  * The Glean FFI header is now parsed at build time rather than runtime. Relevant for packaging in `PyInstaller`, the wheel no longer includes `glean.h` and adds `_glean_ffi.py` ([#852](https://github.com/mozilla/glean/pull/852)).
  * The minimum versions of many secondary dependencies have been lowered to make the Glean SDK compatible with more environments.
  * Dependencies that depend on the version of Python being used are now specified using the [Declaring platform specific dependencies syntax in setuptools](https://setuptools.readthedocs.io/en/latest/setuptools.html#declaring-platform-specific-dependencies). This means that more recent versions of dependencies are likely to be installed on Python 3.6 and later, and unnecessary backport libraries won't be installed on more recent Python versions.
* iOS:
  * Glean for iOS is now being built with Xcode 11.4.1 ([#856](https://github.com/mozilla/glean/pull/856))

# v28.0.0 (2020-04-23)

[Full changelog](https://github.com/mozilla/glean/compare/v27.1.0...v28.0.0)

* General:
  * The baseline ping is now sent when the application goes to foreground, in addition to background and dirty-startup.
* Python:
  * BUGFIX: The ping uploader will no longer display a trace back when the upload fails due to a failed DNS lookup, network outage, or related issues that prevent communication with the telemetry endpoint.
  * The dependency on `inflection` has been removed.
  * The Python bindings now use `subprocess` rather than `multiprocessing` to perform ping uploading in a separate process. This should be more compatible on all of the platforms Glean supports.

# v27.1.0 (2020-04-09)

[Full changelog](https://github.com/mozilla/glean/compare/v27.0.0...v27.1.0)

* General:
  * BUGFIX: baseline pings sent at startup with the `dirty_startup` reason will now include application lifetime metrics ([#810](https://github.com/mozilla/glean/pull/810))
* iOS:
  * **Breaking change:** Change Glean iOS to use Application Support directory [#815](https://github.com/mozilla/glean/pull/815). No migration code is included. This will reset collected data if integrated without migration. Please [contact the Glean SDK team](https://github.com/mozilla/glean#contact) if this affects you.
* Python
  * BUGFIX: Fixed a race condition between uploading pings and deleting the temporary directory on shutdown of the process.

# v27.0.0 (2020-04-08)

[Full changelog](https://github.com/mozilla/glean/compare/v26.0.0...v27.0.0)

* General
  * Glean will now detect when the upload enabled flag changes outside of the application, for example due to a change in a config file. This means that if upload is disabled while the application wasn't running (e.g. between the runs of a Python command using the Glean SDK), the database is correctly cleared and a deletion request ping is sent. See [#791](https://github.com/mozilla/glean/pull/791).
  * The `events` ping now includes a reason code: `startup`, `background` or `max_capacity`.
* iOS:
  * BUGFIX: A bug where the metrics ping is sent immediately at startup on the last day of the month has been fixed.
  * Glean for iOS is now being built with Xcode 11.4.0
  * The `measure` convenience function on timing distributions and time spans will now cancel the timing if the measured function throws, then rethrow the exception ([#808](https://github.com/mozilla/glean/pull/808))
  * Broken doc generation has been fixed ([#805](https://github.com/mozilla/glean/pull/805)).
* Kotlin
  * The `measure` convenience function on timing distributions and time spans will now cancel the timing if the measured function throws, then rethrow the exception ([#808](https://github.com/mozilla/glean/pull/808))
* Python:
  * Glean will now wait at application exit for up to one second to let its worker thread complete.
  * Ping uploading now happens in a separate child process by default. This can be disabled with the `allow_multiprocessing` configuration option.

# v26.0.0 (2020-03-27)

[Full changelog](https://github.com/mozilla/glean/compare/v25.1.0...v26.0.0)

* General:
  * The version of `glean_parser` has been updated to 1.19.0:
    * **Breaking change:** The regular expression used to validate labels is
      stricter and more correct.
    * Add more information about pings to markdown documentation:
      * State whether the ping includes client id;
      * Add list of data review links;
      * Add list of related bugs links.
    * `glean_parser` now makes it easier to write external translation functions for
      different language targets.
    * BUGFIX: glean_parser now works on 32-bit Windows.
* Android:
  * `gradlew clean` will no longer remove the Miniconda installation in
    `~/.gradle/glean`. Therefore `clean` can be used without reinstalling
    Miniconda afterward every time.
* Python:
  * **Breaking Change**: The `glean.util` and `glean.hardware` modules, which
    were unintentionally public, have been made private.
  * Most Glean work and I/O is now done on its own worker thread. This brings the parallelism Python in line with the other platforms.
  * The timing distribution, memory distribution, string list, labeled boolean and labeled string metric types are now supported in Python ([#762](https://github.com/mozilla/glean/pull/762), [#763](https://github.com/mozilla/glean/pull/763), [#765](https://github.com/mozilla/glean/pull/765), [#766](https://github.com/mozilla/glean/pull/766))

# v25.1.0 (2020-02-26)

[Full changelog](https://github.com/mozilla/glean/compare/v25.0.0...v25.1.0)

* Python:
  * The Boolean, Datetime and Timespan metric types are now supported in Python ([#731](https://github.com/mozilla/glean/pull/731), [#732](https://github.com/mozilla/glean/pull/732), [#737](https://github.com/mozilla/glean/pull/737))
  * Make public, document and test the debugging features ([#733](https://github.com/mozilla/glean/pull/733))

# v25.0.0 (2020-02-17)

[Full changelog](https://github.com/mozilla/glean/compare/v24.2.0...v25.0.0)

* General:
  * `ping_type` is not included in the `ping_info` any more ([#653](https://github.com/mozilla/glean/pull/653)), the pipeline takes the value from the submission URL.
  * The version of `glean_parser` has been upgraded to 1.18.2:
    * **Breaking Change (Java API)** Have the metrics names in Java match the names in Kotlin.
      See [Bug 1588060](https://bugzilla.mozilla.org/show_bug.cgi?id=1588060).
    * The reasons a ping are sent are now included in the generated markdown documentation.
* Android:
  * The `Glean.initialize` method runs mostly off the main thread ([#672](https://github.com/mozilla/glean/pull/672)).
  * Labels in labeled metrics now have a correct, and slightly stricter, regular expression.
    See [label format](https://mozilla.github.io/glean/user/metrics/index.html#label-format) for more information.
* iOS:
  * The baseline ping will now include `reason` codes that indicate why it was
    submitted. If an unclean shutdown is detected (e.g. due to force-close), this
    ping will be sent at startup with `reason: dirty_startup`.
  * Per [Bug 1614785](https://bugzilla.mozilla.org/show_bug.cgi?id=1614785), the
    clearing of application lifetime metrics now occurs after the metrics ping is
    sent in order to preserve values meant to be included in the startup metrics
    ping.
  * `initialize()` now performs most of its work in a background thread.
* Python:
  * When the pre-init task queue overruns, this is now recorded in the metric
    `glean.error.preinit_tasks_overflow`.
  * glinter warnings are printed to `stderr` when loading `metrics.yaml` and
    `pings.yaml` files.

# v24.2.0 (2020-02-11)

[Full changelog](https://github.com/mozilla/glean/compare/v24.1.0...v24.2.0)

* General:
  * Add `locale` to `client_info` section.
  * **Deprecation Warning** Since `locale` is now in the `client_info` section, the one
    in the baseline ping ([`glean.baseline.locale`](https://github.com/mozilla/glean/blob/c261205d6e84d2ab39c50003a8ffc3bd2b763768/glean-core/metrics.yaml#L28-L42))
    is redundant and will be removed by the end of the quarter.
  * Drop the Glean handle and move state into glean-core ([#664](https://github.com/mozilla/glean/pull/664))
  * If an experiment includes no `extra` fields, it will no longer include `{"extra": null}` in the JSON payload.
  * Support for ping `reason` codes was added.
  * The metrics ping will now include `reason` codes that indicate why it was
    submitted.
  * The version of `glean_parser` has been upgraded to 1.17.3
* Android:
  * Collections performed before initialization (preinit tasks) are now dispatched off
    the main thread during initialization.
  * The baseline ping will now include `reason` codes that indicate why it was
    submitted. If an unclean shutdown is detected (e.g. due to force-close), this
    ping will be sent at startup with `reason: dirty_startup`.
* iOS:
  * Collections performed before initialization (preinit tasks) are now dispatched off
    the main thread and not awaited during initialization.
  * Added recording of `glean.error.preinit_tasks_overflow` to report when
    the preinit task queue overruns, leading to data loss. See [bug
    1609734](https://bugzilla.mozilla.org/show_bug.cgi?id=1609734)

# v24.1.0 (2020-01-16)

[Full changelog](https://github.com/mozilla/glean/compare/v24.0.0...v24.1.0)

* General:
  * Stopping a non started measurement in a timing distribution will now be reported
    as an `invalid_state` error.
* Android:
  * A new metric `glean.error.preinit_tasks_overflow` was added to report when
    the preinit task queue overruns, leading to data loss. See [bug
    1609482](https://bugzilla.mozilla.org/show_bug.cgi?id=1609482)

# v24.0.0 (2020-01-14)

[Full changelog](https://github.com/mozilla/glean/compare/v23.0.1...v24.0.0)

* General:
  * **Breaking Change** An `enableUpload` parameter has been added to the `initialize()`
    function. This removes the requirement to call `setUploadEnabled()` prior to calling
    the `initialize()` function.
* Android:
  * The metrics ping scheduler will now only send metrics pings while the
    application is running. The application will no longer "wake up" at 4am
    using the Work Manager.
  * The code for migrating data from Glean SDK before version 19 was removed.
  * When using the `GleanTestLocalServer` rule in instrumented tests, pings are
    immediately flushed by the `WorkManager` and will reach the test endpoint as
    soon as possible.
* Python:
  * The Python bindings now support Python 3.5 - 3.7.
  * The Python bindings are now distributed as a wheel on Linux, macOS and
    Windows.

# v23.0.1 (2020-01-08)

[Full changelog](https://github.com/mozilla/glean/compare/v23.0.0...v23.0.1)

* Android:
  * BUGFIX: The Glean Gradle plugin will now work if an app or library doesn't
    have a metrics.yaml or pings.yaml file.
* iOS:
  * The released iOS binaries are now built with Xcode 11.3.

# v23.0.0 (2020-01-07)

[Full changelog](https://github.com/mozilla/glean/compare/v22.1.0...v23.0.0)

* Python bindings:
  * Support for events and UUID metrics was added.
* Android:
  * The Glean Gradle Plugin correctly triggers docs and API updates when registry files
    change, without requiring them to be deleted.
  * `parseISOTimeString` has been made 4x faster. This had an impact on Glean
    migration and initialization.
  * Metrics with `lifetime: application` are now cleared when the application is started,
    after startup Glean SDK pings are generated.
* All platforms:
  * The public method `PingType.send()` (in all platforms) have been deprecated
    and renamed to `PingType.submit()`.
  * Rename `deletion_request` ping to `deletion-request` ping after glean_parser update

# v22.1.0 (2019-12-17)

[Full changelog](https://github.com/mozilla/glean/compare/v22.0.0...v22.1.0)

* Add `InvalidOverflow` error to `TimingDistribution`s ([#583](https://github.com/mozilla/glean/pull/583))

# v22.0.0 (2019-12-05)

[Full changelog](https://github.com/mozilla/glean/compare/v21.3.0...v22.0.0)

* Add option to defer ping lifetime metric persistence ([#530](https://github.com/mozilla/glean/pull/530))
* Add a crate for the nice control API ([#542](https://github.com/mozilla/glean/pull/542))
* Pending `deletion_request` pings are resent on start ([#545](https://github.com/mozilla/glean/pull/545))

# v21.3.0 (2019-12-03)

[Full changelog](https://github.com/mozilla/glean/compare/v21.2.0...v21.3.0)

* Timers are reset when disabled. That avoids recording timespans across disabled/enabled toggling ([#495](https://github.com/mozilla/glean/pull/495)).
* Add a new flag to pings: `send_if_empty` ([#528](https://github.com/mozilla/glean/pull/528))
* Upgrade `glean_parser` to v1.12.0
* Implement the deletion request ping in Glean ([#526](https://github.com/mozilla/glean/pull/526))

# v21.2.0 (2019-11-21)

[Full changelog](https://github.com/mozilla/glean/compare/v21.1.1...v21.2.0)

* All platforms

  * The experiments API is no longer ignored before the Glean SDK initialized. Calls are
    recorded and played back once the Glean SDK is initialized.

  * String list items were being truncated to 20, rather than 50, bytes when using
    `.set()` (rather than `.add()`). This has been corrected, but it may result
    in changes in the sent data if using string list items longer than 20 bytes.

# v21.1.1 (2019-11-20)

[Full changelog](https://github.com/mozilla/glean/compare/v21.1.0...v21.1.1)

* Android:

  * Use the `LifecycleEventObserver` interface, rather than the `DefaultLifecycleObserver`
    interface, since the latter isn't compatible with old SDK targets.

# v21.1.0 (2019-11-20)

[Full changelog](https://github.com/mozilla/glean/compare/v21.0.0...v21.1.0)

* Android:

  * Two new metrics were added to investigate sending of metrics and baseline pings.
    See [bug 1597980](https://bugzilla.mozilla.org/show_bug.cgi?id=1597980) for more information.

  * Glean's two lifecycle observers were refactored to avoid the use of reflection.

* All platforms:

  * Timespans will now not record an error if stopping after setting upload enabled to false.

# v21.0.0 (2019-11-18)

[Full changelog](https://github.com/mozilla/glean/compare/v20.2.0...v21.0.0)

* Android:

  * The `GleanTimerId` can now be accessed in Java and is no longer a `typealias`.

  * Fixed a bug where the metrics ping was getting scheduled twice on startup.
* All platforms

  * Bumped `glean_parser` to version 1.11.0.

# v20.2.0 (2019-11-11)

[Full changelog](https://github.com/mozilla/glean/compare/v20.1.0...v20.2.0)

* In earlier 20.x.x releases, the version of glean-ffi was incorrectly built
  against the wrong version of glean-core.

# v20.1.0 (2019-11-11)

[Full changelog](https://github.com/mozilla/glean/compare/v20.0.0...v20.1.0)

* The version of Glean is included in the Glean Gradle plugin.

* When constructing a ping, events are now sorted by their timestamp. In practice,
  it rarely happens that event timestamps are unsorted to begin with, but this
  guards against a potential race condition and incorrect usage of the lower-level
  API.

# v20.0.0 (2019-11-11)

[Full changelog](https://github.com/mozilla/glean/compare/v19.1.0...v20.0.0)

* Glean users should now use a Gradle plugin rather than a Gradle script. (#421)
  See [integrating with the build system docs](https://mozilla.github.io/glean/book/user/adding-glean-to-your-project.html#integrating-with-the-build-system) for more information.

* In Kotlin, metrics that can record errors now have a new testing method,
  `testGetNumRecordedErrors`. (#401)

# v19.1.0 (2019-10-29)

[Full changelog](https://github.com/mozilla/glean/compare/v19.0.0...v19.1.0)

* Fixed a crash calling `start` on a timing distribution metric before Glean is initialized.
  Timings are always measured, but only recorded when upload is enabled ([#400](https://github.com/mozilla/glean/pull/400))
* BUGFIX: When the Debug Activity is used to log pings, each ping is now logged only once ([#407](https://github.com/mozilla/glean/pull/407))
* New `invalid state` error, used in timespan recording ([#230](https://github.com/mozilla/glean/pull/230))
* Add an Android crash instrumentation walk-through ([#399](https://github.com/mozilla/glean/pull/399))
* Fix crashing bug by avoiding assert-printing in LMDB ([#422](https://github.com/mozilla/glean/pull/422))
* Upgrade dependencies, including rkv ([#416](https://github.com/mozilla/glean/pull/416))

# v19.0.0 (2019-10-22)

[Full changelog](https://github.com/mozilla/glean/compare/v0.0.1-TESTING6...v19.0.0)

First stable release of Glean in Rust (aka glean-core).
This is a major milestone in using a cross-platform implementation of Glean on the Android platform.

* Fix round-tripping of timezone offsets in dates ([#392](https://github.com/mozilla/glean/pull/392))
* Handle dynamic labels in coroutine tasks ([#394](https://github.com/mozilla/glean/pull/384))

# v0.0.1-TESTING6 (2019-10-18)

[Full changelog](https://github.com/mozilla/glean/compare/v0.0.1-TESTING5...v0.0.1-TESTING6)

* Ignore dynamically stored labels if Glean is not initialized ([#374](https://github.com/mozilla/glean/pull/374))
* Make sure ProGuard doesn't remove Glean classes from the app ([#380](https://github.com/mozilla/glean/pull/380))
* Keep track of pings in all modes ([#378](https://github.com/mozilla/glean/pull/378))
* Add `jnaTest` dependencies to the `forUnitTest` JAR ([#382](https://github.com/mozilla/glean/pull/382))

# v0.0.1-TESTING5 (2019-10-10)

[Full changelog](https://github.com/mozilla/glean/compare/v0.0.1-TESTING4...v0.0.1-TESTING5)

* Upgrade to NDK r20 ([#365](https://github.com/mozilla/glean/pull/365))

# v0.0.1-TESTING4 (2019-10-09)

[Full changelog](https://github.com/mozilla/glean/compare/v0.0.1-TESTING3...v0.0.1-TESTING4)

* Take DST into account when converting a calendar into its items ([#359](https://github.com/mozilla/glean/pull/359))
* Include a macOS library in the `forUnitTests` builds ([#358](https://github.com/mozilla/glean/pull/358))
* Keep track of all registered pings in test mode ([#363](https://github.com/mozilla/glean/pull/363))

# v0.0.1-TESTING3 (2019-10-08)

[Full changelog](https://github.com/mozilla/glean/compare/v0.0.1-TESTING2...v0.0.1-TESTING3)

* Allow configuration of Glean through the `GleanTestRule`
* Bump `glean_parser` version to 1.9.2

# v0.0.1-TESTING2 (2019-10-07)

[Full changelog](https://github.com/mozilla/glean/compare/v0.0.1-TESTING1...v0.0.1-TESTING2)

* Include a Windows library in the `forUnitTests` builds

# v0.0.1-TESTING1 (2019-10-02)

[Full changelog](https://github.com/mozilla/glean/compare/95b6bcc03616c8d7c3e3e64e99ee9953aa06a474...v0.0.1-TESTING1)

### General

First testing release.<|MERGE_RESOLUTION|>--- conflicted
+++ resolved
@@ -1,8 +1,5 @@
 # Unreleased changes
 
-<<<<<<< HEAD
-[Full changelog](https://github.com/mozilla/glean/compare/v31.4.1...main)
-=======
 [Full changelog](https://github.com/mozilla/glean/compare/v31.5.0...main)
 
 # v31.5.0 (2020-07-22)
@@ -22,7 +19,6 @@
   * BUGFIX: The memory unit is now correctly set on the `MemoryDistribution` metric type in Swift in generated metrics code.
 * C#
   * Metrics can now be generated from the `metrics.yaml` files.
->>>>>>> 93e3cce1
 
 # v31.4.1 (2020-07-20)
 
