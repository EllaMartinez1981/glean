--- conflicted
+++ resolved
@@ -1,8 +1,5 @@
 # Unreleased changes
 
-<<<<<<< HEAD
-[Full changelog](https://github.com/mozilla/glean/compare/v51.6.0...main)
-=======
 [Full changelog](https://github.com/mozilla/glean/compare/v51.7.0...main)
 
 # v51.7.0 (2022-10-25)
@@ -13,18 +10,13 @@
   * Glean for iOS is now being built with Xcode 13.4 again ([#2242](https://github.com/mozilla/glean/pull/2242))
 * Rust
   * Add cargo feature `preinit_million_queue` to up the preinit queue length from 10^3 to 10^6 ([bug 1796258](https://bugzilla.mozilla.org/show_bug.cgi?id=1796258))
->>>>>>> 2fd4d79b
 
 # v51.6.0 (2022-10-24)
 
 [Full changelog](https://github.com/mozilla/glean/compare/v51.5.0...v51.6.0)
 
 * General
-<<<<<<< HEAD
-  * The internal glean-core dispatch queue changed from `unbounded` to `bounded`, while still behaving as a bounded queue.
-=======
   * The internal glean-core dispatch queue changed from `bounded` to `unbounded`, while still behaving as a bounded queue.
->>>>>>> 2fd4d79b
 * iOS
   * BUGFIX: Additional work to address an iOS crash due to an invalidated session ([#2235](https://github.com/mozilla/glean/pull/2235))
 
