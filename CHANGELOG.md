--- conflicted
+++ resolved
@@ -1,8 +1,5 @@
 # Unreleased changes
 
-<<<<<<< HEAD
-[Full changelog](https://github.com/mozilla/glean/compare/v51.8.3...main)
-=======
 [Full changelog](https://github.com/mozilla/glean/compare/v52.0.0...main)
 
 # v52.0.0 (2022-12-13)
@@ -23,7 +20,6 @@
 * Rust
   * Static labels for labeled metrics are now `Cow<'static, str>` to reduce heap allocations ([#2272](https://github.com/mozilla/glean/pull/2272))
   * NEW INTERNAL CONFIGURATION OPTION: `trim_data_to_registered_pings` will trim event storage to just the registered pings. Consult with the Glean Team before using. ([bug 1804915](https://bugzilla.mozilla.org/show_bug.cgi?id=1804915))
->>>>>>> c3cbd5cb
 
 # v51.8.3 (2022-11-25)
 
