--- conflicted
+++ resolved
@@ -489,11 +489,7 @@
     void apply(Project project) {
         isOffline = project.gradle.startParameter.offline
 
-<<<<<<< HEAD
-        project.ext.glean_version = "39.0.4"
-=======
         project.ext.glean_version = "39.1.0"
->>>>>>> 88e21587
 
         // Print the required glean_parser version to the console. This is
         // offline builds, and is mentioned in the documentation for offline
