--- conflicted
+++ resolved
@@ -56,11 +56,7 @@
     history = history_file.read()
 
 # glean version. Automatically updated by the bin/prepare_release.sh script
-<<<<<<< HEAD
-version = "52.3.1"
-=======
 version = "52.4.0"
->>>>>>> 164b41a5
 
 requirements = [
     "semver>=2.13.0",
