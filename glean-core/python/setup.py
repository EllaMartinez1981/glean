# This Source Code Form is subject to the terms of the Mozilla Public
# License, v. 2.0. If a copy of the MPL was not distributed with this
# file, You can obtain one at http://mozilla.org/MPL/2.0/.

"""The setup script."""

# setuptools must be imported first
from setuptools import setup, Distribution
from setuptools.command.install import install

from distutils.command.build import build as _build
import os
import re
import shutil
import subprocess
import sys

import wheel.bdist_wheel


# Workaround for the system-installed setuptools on macOS. That version wants
# to write bytecode files to locations that violate the sandbox, with this
# message:
#
#   The package setup script has attempted to modify files on your system
#   that are not within the EasyInstall build area, and has been aborted.
#
#   This package cannot be safely installed by EasyInstall, and may not
#   support alternate installation locations even if you run its setup
#   script by hand.  Please inform the package's author and the EasyInstall
#   maintainers to find out if a fix or workaround is available.
#
# See https://bugzilla.mozilla.org/1679370
sys.dont_write_bytecode = True


if sys.version_info < (3, 6):
    print("glean requires at least Python 3.6", file=sys.stderr)
    sys.exit(1)

from pathlib import Path  # noqa

# Path to the directory containing this file
PYTHON_ROOT = Path(__file__).parent.absolute()

# Relative path to this directory from cwd.
FROM_TOP = PYTHON_ROOT.relative_to(Path.cwd())

# Path to the root of the git checkout
SRC_ROOT = PYTHON_ROOT.parents[1]

with (SRC_ROOT / "README.md").open() as readme_file:
    readme = readme_file.read()

with (SRC_ROOT / "CHANGELOG.md").open() as history_file:
    history = history_file.read()

# glean version. Automatically updated by the bin/prepare_release.sh script
<<<<<<< HEAD
version = "52.4.2"
=======
version = "52.4.3"
>>>>>>> 1e52c8d6

requirements = [
    "semver>=2.13.0",
    "glean_parser~=7.1",
]

# The environment variable `GLEAN_BUILD_VARIANT` can be set to `debug` or `release`
buildvariant = os.environ.get("GLEAN_BUILD_VARIANT", "debug")


class BinaryDistribution(Distribution):
    def is_pure(self):
        return False

    def has_ext_modules(self):
        return True


def macos_compat(target):
    if target.startswith("aarch64-"):
        return "11.0"
    return "10.7"


# The logic for specifying wheel tags in setuptools/wheel is very complex, hard
# to override, and is really meant for extensions that are compiled against
# libpython.so, not this case where we have a fairly portable Rust-compiled
# binary that should work across a number of Python versions. Therefore, we
# just skip all of its logic be overriding the `get_tag` method with something
# simple that only handles the cases we need.
class bdist_wheel(wheel.bdist_wheel.bdist_wheel):
    def get_tag(self):
        cpu, _, __ = target.partition("-")
        impl, abi_tag = "cp36", "abi3"
        if "-linux" in target:
            plat_name = f"linux_{cpu}"
        elif target == "universal":
            compat = macos_compat("x86_64").replace(".", "_")
            plat_name = f"macosx_{compat}_universal2"
        elif "-darwin" in target:
            compat = macos_compat(target).replace(".", "_")
            if cpu == "aarch64":
                cpu = "arm64"
            plat_name = f"macosx_{compat}_{cpu}"
        elif "-windows" in target:
            impl, abi_tag = "py3", "none"
            if cpu == "i686":
                plat_name = "win32"
            elif cpu == "x86_64":
                plat_name = "win_amd64"
            else:
                raise ValueError("Unsupported Windows platform")
        else:
            # Keep local wheel build on BSD/etc. working
            _, __, plat_name = super().get_tag()

        return (impl, abi_tag, plat_name)


class InstallPlatlib(install):
    def finalize_options(self):
        install.finalize_options(self)
        if self.distribution.has_ext_modules():
            self.install_lib = self.install_platlib


def get_rustc_info():
    """
    Get the rustc info from `rustc --version --verbose`, parsed into a
    dictionary.
    """
    regex = re.compile(r"(?P<key>[^:]+)(: *(?P<value>\S+))")

    output = subprocess.check_output(["rustc", "--version", "--verbose"])

    data = {}
    for line in output.decode("utf-8").splitlines():
        match = regex.match(line)
        if match:
            d = match.groupdict()
            data[d["key"]] = d["value"]

    return data


target = os.environ.get("GLEAN_BUILD_TARGET")
if not target:
    target = get_rustc_info()["host"]


if target == "universal" or "-darwin" in target:
    shared_object = "libglean_ffi.dylib"
elif "-windows" in target:
    shared_object = "glean_ffi.dll"
else:
    # Anything else must be an ELF platform - Linux, *BSD, Solaris/illumos
    shared_object = "libglean_ffi.so"


def cargo_build(target, buildvariant, env):
    command = [
        "cargo",
        "build",
        "--package",
        "glean-bundle",
        "--target",
        target,
    ]
    if buildvariant != "debug":
        command.append(f"--{buildvariant}")

    subprocess.check_call(command, cwd=SRC_ROOT / "glean-core", env=env)


class build(_build):
    def run(self):
        try:
            # Use `check_output` to suppress output
            subprocess.check_output(["cargo"])
        except subprocess.CalledProcessError:
            print("Install Rust and Cargo through Rustup: https://rustup.rs/.")
            print(
                "Need help installing the glean_sdk? https://github.com/mozilla/glean/#contact"
            )
            sys.exit(1)

        env = os.environ.copy()

        # For `musl`-based targets (e.g. Alpine Linux), we need to set a flag
        # to produce a shared object Python extension.
        if "-musl" in target:
            env["RUSTFLAGS"] = (
                env.get("RUSTFLAGS", "") + " -C target-feature=-crt-static"
            )
        if target == "i686-pc-windows-gnu":
            env["RUSTFLAGS"] = env.get("RUSTFLAGS", "") + " -C panic=abort"

        if target == "universal":
            env["MACOSX_DEPLOYMENT_TARGET"] = macos_compat("x86_64")

        if "-darwin" in target:
            env["MACOSX_DEPLOYMENT_TARGET"] = macos_compat(target)

        if target == "universal":
            cargo_build("aarch64-apple-darwin", buildvariant, env)
            cargo_build("x86_64-apple-darwin", buildvariant, env)

            lipo_cmd = [
                "lipo", "-create",
                "-output", PYTHON_ROOT / "glean" / shared_object,
                SRC_ROOT / "target" / "aarch64-apple-darwin" / buildvariant / shared_object,
                SRC_ROOT / "target" / "x86_64-apple-darwin" / buildvariant / shared_object,
            ]
            subprocess.check_call(lipo_cmd, cwd=SRC_ROOT / "glean-core", env=env)
        else:
            cargo_build(target, buildvariant, env)
            shutil.copyfile(
                SRC_ROOT / "target" / target / buildvariant / shared_object,
                PYTHON_ROOT / "glean" / shared_object,
            )

        command = [
            "cargo",
            "uniffi-bindgen",
            "generate",
            "glean-core/src/glean.udl",
            "--language",
            "python",
            "--out-dir",
            SRC_ROOT / "target",
        ]
        subprocess.check_call(command, cwd=SRC_ROOT, env=env)
        shutil.copyfile(
            SRC_ROOT / "target" / "glean.py", PYTHON_ROOT / "glean" / "_uniffi.py"
        )

        shutil.copyfile(
            PYTHON_ROOT.parent / "metrics.yaml", PYTHON_ROOT / "glean" / "metrics.yaml"
        )
        shutil.copyfile(
            PYTHON_ROOT.parent / "pings.yaml", PYTHON_ROOT / "glean" / "pings.yaml"
        )

        return _build.run(self)


setup(
    author="The Glean Team",
    author_email="glean-team@mozilla.com",
    classifiers=[
        "Intended Audience :: Developers",
        "Natural Language :: English",
        "Programming Language :: Python :: 3",
        "Programming Language :: Python :: 3.6",
        "Programming Language :: Python :: 3.7",
        "Programming Language :: Python :: 3.8",
        "Programming Language :: Python :: 3.9",
        "Programming Language :: Python :: 3.10",
    ],
    description="Mozilla's Glean Telemetry SDK: The Machine that Goes 'Ping!'",
    install_requires=requirements,
    long_description=readme + "\n\n" + history,
    long_description_content_type="text/markdown",
    include_package_data=True,
    keywords="glean",
    name="glean-sdk",
    version=version,
    packages=[
        "glean",
        "glean._subprocess",
        "glean.metrics",
        "glean.net",
        "glean.testing",
    ],
    package_dir={
        "glean": FROM_TOP / "glean",
        "glean._subprocess": FROM_TOP / "glean" / "_subprocess",
        "glean.metrics": FROM_TOP / "glean" / "metrics",
        "glean.net": FROM_TOP / "glean" / "net",
        "glean.testing": FROM_TOP / "glean" / "testing",
    },
    setup_requires=[],
    url="https://github.com/mozilla/glean",
    zip_safe=False,
    package_data={"glean": [shared_object, "metrics.yaml", "pings.yaml"]},
    distclass=BinaryDistribution,
    cmdclass={"install": InstallPlatlib, "bdist_wheel": bdist_wheel, "build": build},
)<|MERGE_RESOLUTION|>--- conflicted
+++ resolved
@@ -56,11 +56,7 @@
     history = history_file.read()
 
 # glean version. Automatically updated by the bin/prepare_release.sh script
-<<<<<<< HEAD
-version = "52.4.2"
-=======
 version = "52.4.3"
->>>>>>> 1e52c8d6
 
 requirements = [
     "semver>=2.13.0",
