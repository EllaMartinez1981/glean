# This Source Code Form is subject to the terms of the Mozilla Public
# License, v. 2.0. If a copy of the MPL was not distributed with this
# file, You can obtain one at http://mozilla.org/MPL/2.0/.

"""The setup script."""

# setuptools must be imported first
from setuptools import setup, Distribution
from setuptools.command.install import install

from distutils.command.build import build as _build
import os
import re
import shutil
import subprocess
import sys

import wheel.bdist_wheel


# Workaround for the system-installed setuptools on macOS. That version wants
# to write bytecode files to locations that violate the sandbox, with this
# message:
#
#   The package setup script has attempted to modify files on your system
#   that are not within the EasyInstall build area, and has been aborted.
#
#   This package cannot be safely installed by EasyInstall, and may not
#   support alternate installation locations even if you run its setup
#   script by hand.  Please inform the package's author and the EasyInstall
#   maintainers to find out if a fix or workaround is available.
#
# See https://bugzilla.mozilla.org/1679370
sys.dont_write_bytecode = True


if sys.version_info < (3, 6):
    print("glean requires at least Python 3.6", file=sys.stderr)
    sys.exit(1)

from pathlib import Path  # noqa

# Path to the directory containing this file
PYTHON_ROOT = Path(__file__).parent.absolute()

# Relative path to this directory from cwd.
FROM_TOP = PYTHON_ROOT.relative_to(Path.cwd())

# Path to the root of the git checkout
SRC_ROOT = PYTHON_ROOT.parents[1]

with (SRC_ROOT / "README.md").open() as readme_file:
    readme = readme_file.read()

with (SRC_ROOT / "CHANGELOG.md").open() as history_file:
    history = history_file.read()

# glean version. Automatically updated by the bin/prepare_release.sh script
<<<<<<< HEAD
version = "52.1.0"
=======
version = "52.1.1"
>>>>>>> a4269067

requirements = [
    "semver>=2.13.0",
    "glean_parser~=7.0",
]

# The environment variable `GLEAN_BUILD_VARIANT` can be set to `debug` or `release`
buildvariant = os.environ.get("GLEAN_BUILD_VARIANT", "debug")


class BinaryDistribution(Distribution):
    def is_pure(self):
        return False

    def has_ext_modules(self):
        return True


def macos_compat(target):
    if target.startswith("aarch64-"):
        return "11.0"
    return "10.7"


# The logic for specifying wheel tags in setuptools/wheel is very complex, hard
# to override, and is really meant for extensions that are compiled against
# libpython.so, not this case where we have a fairly portable Rust-compiled
# binary that should work across a number of Python versions. Therefore, we
# just skip all of its logic be overriding the `get_tag` method with something
# simple that only handles the cases we need.
class bdist_wheel(wheel.bdist_wheel.bdist_wheel):
    def get_tag(self):
        cpu, _, __ = target.partition("-")
        impl, abi_tag = "cp36", "abi3"
        if "-linux" in target:
            plat_name = f"linux_{cpu}"
        elif target == "universal":
            compat = macos_compat("x86_64").replace(".", "_")
            plat_name = f"macosx_{compat}_universal2"
        elif "-darwin" in target:
            compat = macos_compat(target).replace(".", "_")
            if cpu == "aarch64":
                cpu = "arm64"
            plat_name = f"macosx_{compat}_{cpu}"
        elif "-windows" in target:
            impl, abi_tag = "py3", "none"
            if cpu == "i686":
                plat_name = "win32"
            elif cpu == "x86_64":
                plat_name = "win_amd64"
            else:
                raise ValueError("Unsupported Windows platform")
        else:
            # Keep local wheel build on BSD/etc. working
            _, __, plat_name = super().get_tag()

        return (impl, abi_tag, plat_name)


class InstallPlatlib(install):
    def finalize_options(self):
        install.finalize_options(self)
        if self.distribution.has_ext_modules():
            self.install_lib = self.install_platlib


def get_rustc_info():
    """
    Get the rustc info from `rustc --version --verbose`, parsed into a
    dictionary.
    """
    regex = re.compile(r"(?P<key>[^:]+)(: *(?P<value>\S+))")

    output = subprocess.check_output(["rustc", "--version", "--verbose"])

    data = {}
    for line in output.decode("utf-8").splitlines():
        match = regex.match(line)
        if match:
            d = match.groupdict()
            data[d["key"]] = d["value"]

    return data


target = os.environ.get("GLEAN_BUILD_TARGET")
if not target:
    target = get_rustc_info()["host"]


if target == "universal" or "-darwin" in target:
    shared_object = "libglean_ffi.dylib"
elif "-windows" in target:
    shared_object = "glean_ffi.dll"
else:
    # Anything else must be an ELF platform - Linux, *BSD, Solaris/illumos
    shared_object = "libglean_ffi.so"


def cargo_build(target, buildvariant, env):
    command = [
        "cargo",
        "build",
        "--package",
        "glean-bundle",
        "--target",
        target,
    ]
    if buildvariant != "debug":
        command.append(f"--{buildvariant}")

    subprocess.check_call(command, cwd=SRC_ROOT / "glean-core", env=env)


class build(_build):
    def run(self):
        try:
            # Use `check_output` to suppress output
            subprocess.check_output(["cargo"])
        except subprocess.CalledProcessError:
            print("Install Rust and Cargo through Rustup: https://rustup.rs/.")
            print(
                "Need help installing the glean_sdk? https://github.com/mozilla/glean/#contact"
            )
            sys.exit(1)

        env = os.environ.copy()

        # For `musl`-based targets (e.g. Alpine Linux), we need to set a flag
        # to produce a shared object Python extension.
        if "-musl" in target:
            env["RUSTFLAGS"] = (
                env.get("RUSTFLAGS", "") + " -C target-feature=-crt-static"
            )
        if target == "i686-pc-windows-gnu":
            env["RUSTFLAGS"] = env.get("RUSTFLAGS", "") + " -C panic=abort"

        if target == "universal":
            env["MACOSX_DEPLOYMENT_TARGET"] = macos_compat("x86_64")

        if "-darwin" in target:
            env["MACOSX_DEPLOYMENT_TARGET"] = macos_compat(target)

        if target == "universal":
            cargo_build("aarch64-apple-darwin", buildvariant, env)
            cargo_build("x86_64-apple-darwin", buildvariant, env)

            lipo_cmd = [
                "lipo", "-create",
                "-output", PYTHON_ROOT / "glean" / shared_object,
                SRC_ROOT / "target" / "aarch64-apple-darwin" / buildvariant / shared_object,
                SRC_ROOT / "target" / "x86_64-apple-darwin" / buildvariant / shared_object,
            ]
            subprocess.check_call(lipo_cmd, cwd=SRC_ROOT / "glean-core", env=env)
        else:
            cargo_build(target, buildvariant, env)
            shutil.copyfile(
                SRC_ROOT / "target" / target / buildvariant / shared_object,
                PYTHON_ROOT / "glean" / shared_object,
            )

        command = [
            "cargo",
            "uniffi-bindgen",
            "generate",
            "glean-core/src/glean.udl",
            "--language",
            "python",
            "--out-dir",
            SRC_ROOT / "target",
        ]
        subprocess.check_call(command, cwd=SRC_ROOT, env=env)
        shutil.copyfile(
            SRC_ROOT / "target" / "glean.py", PYTHON_ROOT / "glean" / "_uniffi.py"
        )

        shutil.copyfile(
            PYTHON_ROOT.parent / "metrics.yaml", PYTHON_ROOT / "glean" / "metrics.yaml"
        )
        shutil.copyfile(
            PYTHON_ROOT.parent / "pings.yaml", PYTHON_ROOT / "glean" / "pings.yaml"
        )

        return _build.run(self)


setup(
    author="The Glean Team",
    author_email="glean-team@mozilla.com",
    classifiers=[
        "Intended Audience :: Developers",
        "Natural Language :: English",
        "Programming Language :: Python :: 3",
        "Programming Language :: Python :: 3.6",
        "Programming Language :: Python :: 3.7",
        "Programming Language :: Python :: 3.8",
        "Programming Language :: Python :: 3.9",
        "Programming Language :: Python :: 3.10",
    ],
    description="Mozilla's Glean Telemetry SDK: The Machine that Goes 'Ping!'",
    install_requires=requirements,
    long_description=readme + "\n\n" + history,
    long_description_content_type="text/markdown",
    include_package_data=True,
    keywords="glean",
    name="glean-sdk",
    version=version,
    packages=[
        "glean",
        "glean._subprocess",
        "glean.metrics",
        "glean.net",
        "glean.testing",
    ],
    package_dir={
        "glean": FROM_TOP / "glean",
        "glean._subprocess": FROM_TOP / "glean" / "_subprocess",
        "glean.metrics": FROM_TOP / "glean" / "metrics",
        "glean.net": FROM_TOP / "glean" / "net",
        "glean.testing": FROM_TOP / "glean" / "testing",
    },
    setup_requires=[],
    url="https://github.com/mozilla/glean",
    zip_safe=False,
    package_data={"glean": [shared_object, "metrics.yaml", "pings.yaml"]},
    distclass=BinaryDistribution,
    cmdclass={"install": InstallPlatlib, "bdist_wheel": bdist_wheel, "build": build},
)<|MERGE_RESOLUTION|>--- conflicted
+++ resolved
@@ -56,11 +56,7 @@
     history = history_file.read()
 
 # glean version. Automatically updated by the bin/prepare_release.sh script
-<<<<<<< HEAD
-version = "52.1.0"
-=======
 version = "52.1.1"
->>>>>>> a4269067
 
 requirements = [
     "semver>=2.13.0",
