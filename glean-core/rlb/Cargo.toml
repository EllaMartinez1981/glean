[package]
name = "glean"
<<<<<<< HEAD
version = "51.4.0"
=======
version = "51.5.0"
>>>>>>> c754562c
authors = ["Jan-Erik Rediger <jrediger@mozilla.com>", "The Glean Team <glean-team@mozilla.com>"]
description = "Glean SDK Rust language bindings"
repository = "https://github.com/mozilla/glean"
readme = "README.md"
license = "MPL-2.0"
edition = "2018"
keywords = ["telemetry", "glean"]
include = [
  "/README.md",
  "/LICENSE",
  "/src",
  "/tests",
  "/Cargo.toml",
]

[badges]
circle-ci = { repository = "mozilla/glean", branch = "main" }
maintenance = { status = "actively-developed" }

[dependencies.glean-core]
path = ".."
<<<<<<< HEAD
version = "51.4.0"
=======
version = "51.5.0"
>>>>>>> c754562c

[dependencies]
crossbeam-channel = "0.5"
inherent = "1"
log = "0.4.8"
once_cell = "1.2.0"
thiserror = "1.0.4"
serde_json = "1.0.44"
serde = { version = "1.0.104", features = ["derive"] }
uuid = { version = "0.8.1", features = ["v4"] }
chrono = { version = "0.4.10", features = ["serde"] }
time = "0.1.40"
whatsys = "0.1.2"

[dev-dependencies]
env_logger = { version = "0.9.0", default-features = false, features = ["termcolor", "atty", "humantime"] }
tempfile = "3.1.0"
jsonschema-valid = "0.5.0"
flate2 = "1.0.19"<|MERGE_RESOLUTION|>--- conflicted
+++ resolved
@@ -1,10 +1,6 @@
 [package]
 name = "glean"
-<<<<<<< HEAD
-version = "51.4.0"
-=======
 version = "51.5.0"
->>>>>>> c754562c
 authors = ["Jan-Erik Rediger <jrediger@mozilla.com>", "The Glean Team <glean-team@mozilla.com>"]
 description = "Glean SDK Rust language bindings"
 repository = "https://github.com/mozilla/glean"
@@ -26,11 +22,7 @@
 
 [dependencies.glean-core]
 path = ".."
-<<<<<<< HEAD
-version = "51.4.0"
-=======
 version = "51.5.0"
->>>>>>> c754562c
 
 [dependencies]
 crossbeam-channel = "0.5"
