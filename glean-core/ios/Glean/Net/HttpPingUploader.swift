/* This Source Code Form is subject to the terms of the Mozilla Public
 * License, v. 2.0. If a copy of the MPL was not distributed with this
 * file, You can obtain one at http://mozilla.org/MPL/2.0/. */

/// This class represents a ping uploader via HTTP.
///
/// This will typically be invoked by the appropriate scheduling mechanism to upload a ping to the server.
public class HttpPingUploader {
    var config: Configuration

    // This struct is used for organizational purposes to keep the class constants in a single place
    struct Constants {
        // Since ping file names are UUIDs, this matches UUIDs for filtering purposes
        static let logTag = "glean/HttpPingUploader"
        static let connectionTimeout = 10000

        // For this error, the ping will be retried later
        static let recoverableErrorStatusCode: UInt16 = 500
        // For this error, the ping data will be deleted and no retry happens
        static let unrecoverableErrorStatusCode: UInt16 = 400
    }

    private let logger = Logger(tag: Constants.logTag)

<<<<<<< HEAD
    public init(configuration: Configuration) {
=======
    /// Initialize the HTTP Ping uploader from a Glean configuration object
    /// and an optional directory name.
    ///
    /// If the path is `nil` the default name will be used.
    ///
    /// - parameters:
    ///     * configuration: The Glean configuration to use.
    ///     * pingDirectory: The ping directory name to use, defaults to `"pending_pings"`.
    public init(configuration: Configuration, pingDirectory: String? = nil) {
>>>>>>> 5161ffa6
        self.config = configuration
    }

    /// A function to aid in logging the ping to the console via `NSLog`.
    ///
    /// - parameters:
    ///     * path: The URL path to append to the server address
    ///     * data: The serialized text data to send
    func logPing(path: String, data: String) {
        logger.debug("Glean ping to URL: \(path)\n\(data)")
    }

    /// Synchronously upload a ping to Mozilla servers.
    ///
    /// - parameters:
    ///     * path: The URL path to append to the server address
    ///     * data: The serialized text data to send
    ///     * callback: A callback to return the success/failure of the upload
    ///
    /// Note that the `X-Client-Type`: `Glean` and `X-Client-Version`: <SDK version>
    /// headers are added to the HTTP request in addition to the UserAgent. This allows
    /// us to easily handle pings coming from Glean on the legacy Mozilla pipeline.
    func upload(path: String, data: String, headers: [String: String], callback: @escaping (UploadResult) -> Void) {
        if config.logPings {
            logPing(path: path, data: data)
        }

        // Build the request and create an async upload operation and launch it through the
        // Dispatchers
        if let request = buildRequest(path: path, data: data, headers: headers) {
            let uploadOperation = PingUploadOperation(request: request, data: Data(data.utf8), callback: callback)
            Dispatchers.shared.launchConcurrent(operation: uploadOperation)
        }
    }

    /// Internal function that builds the request used for uploading the pings.
    ///
    /// - parameters:
    ///     * path: The URL path to append to the server address
    ///     * data: The serialized text data to send
    ///     * callback: A callback to return the success/failure of the upload
    ///
    /// - returns: Optional `URLRequest` object with the configured headings set.
    func buildRequest(path: String, data: String, headers: [String: String]) -> URLRequest? {
        if let url = URL(string: config.serverEndpoint + path) {
            var request = URLRequest(url: url)
            for (field, value) in headers {
                request.addValue(value, forHTTPHeaderField: field)
            }
            request.timeoutInterval = TimeInterval(Constants.connectionTimeout)
            request.httpMethod = "POST"
            request.httpBody = Data(data.utf8)
            request.httpShouldHandleCookies = false

            if let tag = config.pingTag {
                request.addValue(tag, forHTTPHeaderField: "X-Debug-ID")
            }

            return request
        }

        return nil
    }

    /// This function gets an upload task from Glean and, if told so, uploads the data.
    ///
    /// It will report back the task status to Glean, which will take care of deleting pending ping files.
    /// It will continue upload as long as it can fetch new tasks.
    func process() {
        while true {
            let incomingTask = glean_get_upload_task()
            let task = incomingTask.toPingUploadTask()

            switch task {
            case let .upload(request):
                self.upload(path: request.path, data: request.body, headers: request.headers) { result in
                    let status: UInt16

                    switch result {
                    case let .httpResponse(statusCode):
                        status = statusCode
                    case .unrecoverableFailure:
                        status = Constants.unrecoverableErrorStatusCode
                    case .recoverableFailure:
                        status = Constants.recoverableErrorStatusCode
                    }

<<<<<<< HEAD
                    glean_process_ping_upload_response(incomingTask, status)
                }
            case .wait:
                continue
            case .done:
                return
=======
    /// Helper function that will return the ping directory, or create it if it doesn't exist
    ///
    /// - returns: File `URL` representing the ping directory
    func getOrCreatePingDirectory() -> URL {
        let dataPath = getGleanDirectory().appendingPathComponent(self.pingDirectory)

        if !FileManager.default.fileExists(atPath: dataPath.relativePath) {
            do {
                try FileManager.default.createDirectory(
                    atPath: dataPath.relativePath,
                    withIntermediateDirectories: true,
                    attributes: nil
                )
            } catch {
                print(error.localizedDescription)
>>>>>>> 5161ffa6
            }
        }
    }
}<|MERGE_RESOLUTION|>--- conflicted
+++ resolved
@@ -22,9 +22,6 @@
 
     private let logger = Logger(tag: Constants.logTag)
 
-<<<<<<< HEAD
-    public init(configuration: Configuration) {
-=======
     /// Initialize the HTTP Ping uploader from a Glean configuration object
     /// and an optional directory name.
     ///
@@ -32,9 +29,7 @@
     ///
     /// - parameters:
     ///     * configuration: The Glean configuration to use.
-    ///     * pingDirectory: The ping directory name to use, defaults to `"pending_pings"`.
-    public init(configuration: Configuration, pingDirectory: String? = nil) {
->>>>>>> 5161ffa6
+    public init(configuration: Configuration) {
         self.config = configuration
     }
 
@@ -122,30 +117,12 @@
                         status = Constants.recoverableErrorStatusCode
                     }
 
-<<<<<<< HEAD
                     glean_process_ping_upload_response(incomingTask, status)
                 }
             case .wait:
                 continue
             case .done:
                 return
-=======
-    /// Helper function that will return the ping directory, or create it if it doesn't exist
-    ///
-    /// - returns: File `URL` representing the ping directory
-    func getOrCreatePingDirectory() -> URL {
-        let dataPath = getGleanDirectory().appendingPathComponent(self.pingDirectory)
-
-        if !FileManager.default.fileExists(atPath: dataPath.relativePath) {
-            do {
-                try FileManager.default.createDirectory(
-                    atPath: dataPath.relativePath,
-                    withIntermediateDirectories: true,
-                    attributes: nil
-                )
-            } catch {
-                print(error.localizedDescription)
->>>>>>> 5161ffa6
             }
         }
     }
