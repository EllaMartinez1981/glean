[package]
name = "glean-core"
<<<<<<< HEAD
version = "31.4.1"
=======
version = "31.5.0"
>>>>>>> 93e3cce1
authors = ["Jan-Erik Rediger <jrediger@mozilla.com>", "The Glean Team <glean-team@mozilla.com>"]
description = "A modern Telemetry library"
repository = "https://github.com/mozilla/glean"
readme = "README.md"
license = "MPL-2.0"
edition = "2018"
keywords = ["telemetry"]
include = [
  "/README.md",
  "/LICENSE",
  "/src",
  "/examples",
  "/tests",
  "/Cargo.toml"
]

[badges]
circle-ci = { repository = "mozilla/glean", branch = "main" }
maintenance = { status = "actively-developed" }

[dependencies]
serde = { version = "1.0.104", features = ["derive"] }
serde_json = "1.0.44"
rkv = "0.10.3"
bincode = "1.2.1"
log = "0.4.8"
uuid = { version = "0.8.1", features = ["v4"] }
ffi-support = "0.4.0"
chrono = { version = "0.4.10", features = ["serde"] }
once_cell = "1.2.0"
flate2 = "1.0.12"

[dev-dependencies]
env_logger = { version = "0.7.1", default-features = false, features = ["termcolor", "atty", "humantime"] }
tempfile = "3.1.0"
iso8601 = "0.4"
ctor = "0.1.12"<|MERGE_RESOLUTION|>--- conflicted
+++ resolved
@@ -1,10 +1,6 @@
 [package]
 name = "glean-core"
-<<<<<<< HEAD
-version = "31.4.1"
-=======
 version = "31.5.0"
->>>>>>> 93e3cce1
 authors = ["Jan-Erik Rediger <jrediger@mozilla.com>", "The Glean Team <glean-team@mozilla.com>"]
 description = "A modern Telemetry library"
 repository = "https://github.com/mozilla/glean"
