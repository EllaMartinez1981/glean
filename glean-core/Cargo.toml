[package]
name = "glean-core"
<<<<<<< HEAD
version = "33.1.2"
=======
version = "33.2.0"
>>>>>>> 22202565
authors = ["Jan-Erik Rediger <jrediger@mozilla.com>", "The Glean Team <glean-team@mozilla.com>"]
description = "A modern Telemetry library"
repository = "https://github.com/mozilla/glean"
readme = "README.md"
license = "MPL-2.0"
edition = "2018"
keywords = ["telemetry"]
include = [
  "/README.md",
  "/LICENSE",
  "/src",
  "/examples",
  "/tests",
  "/Cargo.toml"
]

[package.metadata.glean]
glean-parser = "1.29.0"

[badges]
circle-ci = { repository = "mozilla/glean", branch = "main" }
maintenance = { status = "actively-developed" }

[dependencies]
serde = { version = "1.0.104", features = ["derive"] }
serde_json = "1.0.44"
rkv = "0.15.0"
bincode = "1.3.1"
log = "0.4.8"
uuid = { version = "0.8.1", features = ["v4"] }
ffi-support = "0.4.0"
chrono = { version = "0.4.10", features = ["serde"] }
once_cell = "1.4.1"
flate2 = "1.0.19"

[dev-dependencies]
env_logger = { version = "0.7.1", default-features = false, features = ["termcolor", "atty", "humantime"] }
tempfile = "3.1.0"
iso8601 = "0.4"
ctor = "0.1.12"

[features]
# Enable the "safe-mode" Rust storage backend instead of the default LMDB one.
rkv-safe-mode = []<|MERGE_RESOLUTION|>--- conflicted
+++ resolved
@@ -1,10 +1,6 @@
 [package]
 name = "glean-core"
-<<<<<<< HEAD
-version = "33.1.2"
-=======
 version = "33.2.0"
->>>>>>> 22202565
 authors = ["Jan-Erik Rediger <jrediger@mozilla.com>", "The Glean Team <glean-team@mozilla.com>"]
 description = "A modern Telemetry library"
 repository = "https://github.com/mozilla/glean"
