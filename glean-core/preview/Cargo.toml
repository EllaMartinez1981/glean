[package]
name = "glean-preview"
version = "0.0.5"
authors = ["Jan-Erik Rediger <jrediger@mozilla.com>", "The Glean Team <glean-team@mozilla.com>"]
description = "Nice Glean SDK Rust API"
repository = "https://github.com/mozilla/glean"
readme = "README.md"
license = "MPL-2.0"
edition = "2018"
keywords = ["telemetry", "glean"]
include = [
  "/README.md",
  "/LICENSE",
  "/CHANGELOG.md",
  "/src",
  "/tests",
  "/Cargo.toml",
]

[badges]
circle-ci = { repository = "mozilla/glean", branch = "main" }
maintenance = { status = "actively-developed" }

[dependencies.glean-core]
path = ".."
<<<<<<< HEAD
version = "32.3.1"
=======
version = "32.3.2"
>>>>>>> 9fc43f4a

[dependencies]
once_cell = "1.2.0"

[dev-dependencies]
env_logger = { version = "0.7.1", default-features = false, features = ["termcolor", "atty", "humantime"] }
tempfile = "3.1.0"
log = "0.4.8"
jsonschema-valid = "0.4.0"
serde_json = "1.0.44"<|MERGE_RESOLUTION|>--- conflicted
+++ resolved
@@ -23,11 +23,7 @@
 
 [dependencies.glean-core]
 path = ".."
-<<<<<<< HEAD
-version = "32.3.1"
-=======
 version = "32.3.2"
->>>>>>> 9fc43f4a
 
 [dependencies]
 once_cell = "1.2.0"
