--- conflicted
+++ resolved
@@ -328,8 +328,6 @@
     <name>Mozilla Public License 2.0: uniffi_testing</name>
     <url>https://github.com/mozilla/uniffi-rs</url>
   </license>  <license>
-<<<<<<< HEAD
-=======
     <name>Mozilla Public License 2.0: glean</name>
     <url>https://github.com/mozilla/glean</url>
   </license>  <license>
@@ -342,7 +340,6 @@
     <name>Mozilla Public License 2.0: zeitstempel</name>
     <url>https://github.com/badboy/zeitstempel</url>
   </license>  <license>
->>>>>>> a4269067
     <name>Unicode License Agreement - Data Files and Software (2016): unicode-ident</name>
     <url>https://github.com/dtolnay/unicode-ident</url>
   </license></licenses>
