--- conflicted
+++ resolved
@@ -16,21 +16,7 @@
 import kotlinx.coroutines.MainScope
 import kotlinx.coroutines.launch
 import mozilla.telemetry.glean.config.Configuration
-<<<<<<< HEAD
 import mozilla.telemetry.glean.internal.* // ktlint-disable no-wildcard-imports
-=======
-import mozilla.telemetry.glean.config.FfiConfiguration
-import mozilla.telemetry.glean.utils.getLocaleTag
-import java.io.File
-import java.util.Calendar
-import mozilla.telemetry.glean.rust.LibGleanFFI
-import mozilla.telemetry.glean.rust.getAndConsumeRustString
-import mozilla.telemetry.glean.rust.toBoolean
-import mozilla.telemetry.glean.rust.toByte
-import mozilla.telemetry.glean.GleanMetrics.GleanInternalMetrics
-import mozilla.telemetry.glean.GleanMetrics.GleanValidation
-import mozilla.telemetry.glean.GleanMetrics.Pings
->>>>>>> 0f6a294e
 import mozilla.telemetry.glean.net.BaseUploader
 import mozilla.telemetry.glean.scheduler.GleanLifecycleObserver
 import mozilla.telemetry.glean.scheduler.MetricsPingScheduler
@@ -38,6 +24,7 @@
 import mozilla.telemetry.glean.utils.ThreadUtils
 import mozilla.telemetry.glean.utils.getLocaleTag
 import java.io.File
+import java.util.Calendar
 
 /**
  * Public exported type identifying individual timers for
@@ -292,7 +279,6 @@
     /**
      * Initialize the core metrics internally managed by Glean (e.g. client id).
      */
-<<<<<<< HEAD
     internal fun getClientInfo(configuration: Configuration, buildInfo: BuildInfo): ClientInfoMetrics {
         return ClientInfoMetrics(
             appBuild = buildInfo.versionCode,
@@ -310,33 +296,6 @@
             deviceModel = Build.MODEL,
             locale = getLocaleTag()
         )
-=======
-    private fun initializeCoreMetrics() {
-        // Set a few more metrics that will be sent as part of every ping.
-        // Please note that the following metrics must be set synchronously, so
-        // that they are guaranteed to be available with the first ping that is
-        // generated. We use an internal only API to do that.
-
-        // Set required information first.
-        GleanInternalMetrics.appBuild.setSync(buildInfo.versionCode)
-        GleanInternalMetrics.appDisplayVersion.setSync(buildInfo.versionName)
-        GleanInternalMetrics.buildDate.setSync(buildInfo.buildDate)
-
-        GleanInternalMetrics.architecture.setSync(Build.SUPPORTED_ABIS[0])
-        GleanInternalMetrics.osVersion.setSync(Build.VERSION.RELEASE)
-
-        // Optional data is set last.
-
-        configuration.channel?.let {
-            GleanInternalMetrics.appChannel.setSync(it)
-        }
-        // https://developer.android.com/reference/android/os/Build.VERSION
-        GleanInternalMetrics.androidSdkVersion.setSync(Build.VERSION.SDK_INT.toString())
-        // https://developer.android.com/reference/android/os/Build
-        GleanInternalMetrics.deviceManufacturer.setSync(Build.MANUFACTURER)
-        GleanInternalMetrics.deviceModel.setSync(Build.MODEL)
-        GleanInternalMetrics.locale.setSync(getLocaleTag())
->>>>>>> 0f6a294e
     }
 
     /**
